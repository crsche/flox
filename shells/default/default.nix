{
  alejandra,
  commitizen,
  hivemind,
  just,
  lib,
  mkShell,
  pre-commit-check,
  shfmt,
  flox-cli,
  flox-cli-tests,
  flox-pkgdb,
  flox-tests,
  ci ? false,
}: let
  # For use in GitHub Actions and local development.
  ciPackages =
    flox-pkgdb.ciPackages
    ++ flox-pkgdb.ciPackages
    ++ flox-cli.ciPackages
<<<<<<< HEAD
    ++ [flox-pkgdb-tests flox-env-builder-tests flox-cli-tests flox-tests];
=======
    ++ [flox-cli-tests flox-tests];
>>>>>>> 5ef8f177

  devPackages =
    flox-pkgdb.devPackages
    ++ flox-cli.devPackages
    ++ [
      just
      hivemind
      commitizen
      alejandra
      shfmt
    ];
in
  mkShell (
    {
      name = "flox-dev";

      inputsFrom = [
        flox-pkgdb
<<<<<<< HEAD
        flox-env-builder
=======
>>>>>>> 5ef8f177
        flox-cli
      ];

      packages = ciPackages ++ lib.optionals (!ci) devPackages;

      shellHook =
        flox-pkgdb.devShellHook
        + flox-cli.devShellHook
        + pre-commit-check.shellHook;
    }
    // flox-pkgdb.devEnvs
    // flox-cli.devEnvs
  )<|MERGE_RESOLUTION|>--- conflicted
+++ resolved
@@ -18,11 +18,7 @@
     flox-pkgdb.ciPackages
     ++ flox-pkgdb.ciPackages
     ++ flox-cli.ciPackages
-<<<<<<< HEAD
-    ++ [flox-pkgdb-tests flox-env-builder-tests flox-cli-tests flox-tests];
-=======
     ++ [flox-cli-tests flox-tests];
->>>>>>> 5ef8f177
 
   devPackages =
     flox-pkgdb.devPackages
@@ -41,10 +37,6 @@
 
       inputsFrom = [
         flox-pkgdb
-<<<<<<< HEAD
-        flox-env-builder
-=======
->>>>>>> 5ef8f177
         flox-cli
       ];
 
