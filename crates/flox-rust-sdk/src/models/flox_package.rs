--- conflicted
+++ resolved
@@ -313,7 +313,6 @@
     #[test]
     #[ignore = "In the nix sandbox the current directory is not a flake nor a repo due to file filters)"]
     fn parse_flakeref() {
-<<<<<<< HEAD
         let expected = FloxPackage::FlakeAttribute(FlakeAttribute {
             // during tests and build the current dir is set to the manifest dir
             flakeref: runix::flake_ref::FlakeRef::GitPath(GitRef {
@@ -329,29 +328,8 @@
                 attributes: Default::default(),
             }),
             attr_path: ["packages", "aarch64-darwin", "flox"].try_into().unwrap(),
-        });
-=======
-        let expected = FloxPackage::Installable(
-            FlakeAttribute {
-                // during tests and build the current dir is set to the manifest dir
-                flakeref: runix::flake_ref::FlakeRef::GitPath(GitRef {
-                    url: url::Url::from_file_path(
-                        Path::new(env!("CARGO_MANIFEST_DIR"))
-                            .ancestors()
-                            .nth(2)
-                            .unwrap(),
-                    )
-                    .unwrap()
-                    .try_into()
-                    .unwrap(),
-                    attributes: Default::default(),
-                }),
-                attr_path: ["packages", "aarch64-darwin", "flox"].try_into().unwrap(),
-                outputs: Default::default(),
-            }
-            .into(),
-        );
->>>>>>> e2d4ad16
+            outputs: Default::default(),
+        });
         let parsed =
             FloxPackage::parse(".#packages.aarch64-darwin.flox", &CHANNELS, DEFAULT_CHANNEL)
                 .expect("should parse");
