# ============================================================================ #
#
# Target/Task Highlights:
#   - most (default)        Build binaries, libs, and generated files
#   - all                   Build binaries, libs, tests, and generated files
#
#   - bin                   Build binaries
#   - tests                 Build test executables and resources
#   - docs                  Generate documentation
#
#   - check                 Run all tests
#   - bats-check            Run all bats tests
#   - cc-check              Run all C++ unit tests
#
#   - clean                 Remove build artifacts
#   - clean-pch             Remove all `pre-compiled-headers'.
#   - fullclean             Remove build artifacts and metadata files
#
#   - install               Install binaries, shared data, and include files
#   - install-bin           Install binaries
#
#   - ccls                  Create `.ccls' file used by CCLS LSP
#   - compilation-databases Create `compile_commands.json' and `.ccls'
#   - cdb                   Create `compile_commands.json' and `.ccls'
#
#   - fmt                   Run `clang-format' across entire project#
#   - iwyu                  Generate `include-what-you-use' report
#   - lint                  Run `clang-tidy' across entire project
#
#
# Tips:
#   - Use `remake --tasks' to see a list of common targets.
#   - Recommend using `make -j' to build in parallel.
#     + For "build then test" `make -j all && make check' is recommended to
#       preserve colored test suite output.
#   - `make cdb` should be run any time you add a new source file so that it
#     can be added to the `compile_commands.json' file.
#   - Use `$(info CXXFLAGS: $(CXXFLAGS))' to print the value of a variable.
#     + This can be placed at global scope or inside of a target.
#     + This is useful for debugging `make' issues.
#     + To run `make' just to see `$(info ...)' output use `make -n'
#       or `make FORCE'.
#
# ---------------------------------------------------------------------------- #

# Warn if undefined variables are referenced.
MAKEFLAGS += --warn-undefined-variables

# Locate filesystem paths relative to this Makefile.
MAKEFILE_DIR ?= $(patsubst %/,%,$(dir $(abspath $(lastword $(MAKEFILE_LIST)))))
PKGDB_ROOT   := $(MAKEFILE_DIR)
REPO_ROOT    := $(patsubst %/,%,$(dir $(MAKEFILE_DIR)))


# ---------------------------------------------------------------------------- #

.PHONY: all clean fullclean FORCE ignores most
.DEFAULT_GOAL = most


# ---------------------------------------------------------------------------- #

# Install Prefixes
# ----------------

PREFIX ?= $(PKGDB_ROOT)/build
BINDIR ?= $(PREFIX)/bin


# ---------------------------------------------------------------------------- #

# Utilities
# ---------
# We use variables to refer to all tools so that we can easily override them
# from the command line.

BATS       ?= bats
BEAR       ?= bear
CAT        ?= cat
CP         ?= cp
CXX        ?= c++
DOXYGEN    ?= doxygen
FMT        ?= clang-format
GREP       ?= grep
LN         ?= ln -f
MKDIR      ?= mkdir
MKDIR_P    ?= $(MKDIR) -p
NIX        ?= nix --extra-experimental-features 'flakes nix-command'
PKG_CONFIG ?= pkg-config
RM         ?= rm -f
SED        ?= sed
TEE        ?= tee
TEST       ?= test
TIDY       ?= clang-tidy
TOUCH      ?= touch
TR         ?= tr
UNAME      ?= uname


# ---------------------------------------------------------------------------- #

# Detect OS and Set Shared Library Extension
# ------------------------------------------

OS ?= $(shell $(UNAME))
OS := $(OS)
ifndef libExt
ifeq (Linux,$(OS))
libExt ?= .so
else
libExt ?= .dylib
endif  # ifeq (Linux,$(OS))
endif  # ifndef libExt

TARGET_ARCH ?=


# ---------------------------------------------------------------------------- #

# Detect the C++ compiler toolchain
# ---------------------------------

ifndef TOOLCHAIN

ifneq "" "$(shell $(CXX) --version|$(GREP) -i 'gcc'||:)"
TOOLCHAIN = gcc
else ifneq "" "$(shell $(CXX) --version|$(GREP) -i 'clang'||:)"
TOOLCHAIN = clang
else
$(error "Unable to detect C++ compiler toolchain")
endif  # ifneq "" "$(shell $(CXX) --version|$(GREP) -i 'gcc'||:)"

else  # ifndef TOOLCHAIN

# If the user set TOOLCHAIN, ensure that it is valid.
ifeq "" "$(filter gcc clang,$(TOOLCHAIN))"
$(error "Invalid C++ compiler toolchain: $(TOOLCHAIN)")
endif  # ifeq "" "$(filter gcc clang,$(TOOLCHAIN))"

endif  # ifndef TOOLCHAIN


# ---------------------------------------------------------------------------- #

# Read info from files
# --------------------

VERSION := $(file < $(PKGDB_ROOT)/version)

# Files used by `pkgdb buildenv' need to be added to the `nix' store.
PROFILE_D_SCRIPT_DIR ?= $(shell                            \
  $(NIX) store add-path -n profile.d src/buildenv/assets)
SET_PROMPT_BASH_SH ?= $(shell                                                  \
  $(NIX) store add-path -n set-prompt-bash.sh src/buildenv/set-prompt-bash.sh)


# ---------------------------------------------------------------------------- #

# rwildcard DIRS, PATTERNS
# ------------------------
# Recursive wildcard.
#   Ex:  $(call rwildcard,src,*.cc *.hh)
rwildcard = $(foreach d,$(wildcard $(1:=/*)),$(call rwildcard,$d,$2)        \
                                             $(filter $(subst *,%,$2),$d))


# ---------------------------------------------------------------------------- #

# Various file and target lists

HEADERS        =  $(call rwildcard,include,*.hh)
SRCS           =  $(call rwildcard,src,*.cc)
test_SRCS      =  $(sort $(wildcard tests/*.cc))
ALL_SRCS       =  $(SRCS) $(test_SRCS)
BINS           =  bin/pkgdb
TEST_UTILS     =  $(addprefix tests/,is_sqlite3 search-params)
TESTS          =  $(filter-out $(TEST_UTILS),$(test_SRCS:.cc=))
TEST_DATA      =
ALL_BINS       = $(TESTS) $(TEST_UTILS) $(BINS)
CLEANDIRS      =
CLEANFILES     =  $(ALL_SRCS:.cc=.o) $(ALL_BINS)
FULLCLEANDIRS  =
FULLCLEANFILES =

# Where to find test suite input data files.
TEST_DATA_DIR = $(PKGDB_ROOT)/tests/data


# ---------------------------------------------------------------------------- #

# Files which effect dependencies, external inputs, and `*FLAGS' values.
DEPFILES =
DEPFILES += $(addprefix $(REPO_ROOT)/flake.,nix lock)
DEPFILES += $(REPO_ROOT)/pkgs/flox-pkgdb/default.nix
DEPFILES += $(REPO_ROOT)/pkgs/nlohmann_json/default.nix
DEPFILES += $(REPO_ROOT)/shells/default/default.nix


# ---------------------------------------------------------------------------- #

# Compiler Flags
# --------------

EXTRA_LDFLAGS ?=
EXTRA_CFLAGS  ?=
CPPFLAGS  	  ?=

# You can disable these optional gripes with `make EXTRA_CXXFLAGS='' ...;'
ifndef EXTRA_CXXFLAGS
EXTRA_CXXFLAGS = -Wall -Wextra -Wpedantic
# Clang only
ifeq (clang,$(TOOLCHAIN))
EXTRA_CXXFLAGS += -Wno-gnu-zero-variadic-macro-arguments
endif  # ifneq (clang,$(TOOLCHAIN))
endif	# ifndef EXTRA_CXXFLAGS

CXXFLAGS ?= $(EXTRA_CFLAGS) $(EXTRA_CXXFLAGS)
CXXFLAGS += '-I$(PKGDB_ROOT)/include'
CXXFLAGS += '-DFLOX_PKGDB_VERSION="$(VERSION)"'

LDFLAGS  ?= $(EXTRA_LDFLAGS)

# Release Mode
RELEASE ?=
ifneq (,$(RELEASE))
CXXFLAGS += -O3 -DNDEBUG
LDFLAGS  += -O3
endif # ifneq ($(RELEASE),)

# Debug Mode
DEBUG ?=
ifneq (,$(DEBUG))
DEBUG ?=
ifeq (gcc,$(TOOLCHAIN))
CXXFLAGS += -ggdb3 -pg -fno-omit-frame-pointer
LDFLAGS  += -ggdb3 -pg -fno-omit-frame-pointer
else # Clang
CXXFLAGS += -g -pg
LDFLAGS  += -g -pg
endif # ifeq (gcc,$(TOOLCHAIN))
endif # ifneq ($(DEBUG),)

# Coverage Mode
COV ?=
ifneq (,$(COV))
CXXFLAGS += --coverage -fprofile-arcs -ftest-coverage
LDFLAGS  += --coverage -fprofile-arcs -ftest-coverage
endif # ifneq ($(COV),)


# ---------------------------------------------------------------------------- #

# Dependency Flags
# ----------------

nljson_CFLAGS ?=                                                            \
	$(patsubst -I%,-isystem %,$(shell $(PKG_CONFIG) --cflags nlohmann_json))
nljson_CFLAGS := $(nljson_CFLAGS)

argparse_CFLAGS ?=                                                     \
	$(patsubst -I%,-isystem %,$(shell $(PKG_CONFIG) --cflags argparse))
argparse_CFLAGS := $(argparse_CFLAGS)

boost_CFLAGS ?=                                                              \
  -isystem                                                                   \
  $(shell $(NIX) build --no-link --print-out-paths 'nixpkgs#boost')/include
boost_CFLAGS := $(boost_CFLAGS)

toml_CFLAGS ?=                                                                \
  -isystem                                                                    \
  $(shell $(NIX) build --no-link --print-out-paths 'nixpkgs#toml11')/include
toml_CFLAGS := $(toml_CFLAGS)

sqlite3_CFLAGS ?=                                                     \
	$(patsubst -I%,-isystem %,$(shell $(PKG_CONFIG) --cflags sqlite3))
sqlite3_CFLAGS  := $(sqlite3_CFLAGS)
sqlite3_LDFLAGS ?= $(shell $(PKG_CONFIG) --libs sqlite3)
sqlite3_LDFLAGS := $(sqlite3_LDFLAGS)

sqlite3pp_CFLAGS ?=                                                     \
	$(patsubst -I%,-isystem %,$(shell $(PKG_CONFIG) --cflags sqlite3pp))
sqlite3pp_CFLAGS := $(sqlite3pp_CFLAGS)

yaml_PREFIX ?=                                                          \
	$(shell $(NIX) build --no-link --print-out-paths 'nixpkgs#yaml-cpp')
yaml_PREFIX := $(yaml_PREFIX)
yaml_CFLAGS  = -isystem $(yaml_PREFIX)/include
yaml_LDFLAGS = -L$(yaml_PREFIX)/lib -lyaml-cpp

nix_INCDIR ?= $(shell $(PKG_CONFIG) --variable=includedir nix-cmd)
nix_INCDIR := $(nix_INCDIR)
ifndef nix_CFLAGS
_nix_PC_CFLAGS =  $(shell $(PKG_CONFIG) --cflags nix-main nix-cmd nix-expr)
nix_CFLAGS     =  $(boost_CFLAGS) $(patsubst -I%,-isystem %,$(_nix_PC_CFLAGS))
nix_CFLAGS     += -include $(nix_INCDIR)/nix/config.h
endif # ifndef nix_CFLAGS
nix_CFLAGS := $(nix_CFLAGS)
undefine _nix_PC_CFLAGS

ifndef nix_LDFLAGS
nix_LDFLAGS =                                                        \
	$(shell $(PKG_CONFIG) --libs nix-main nix-cmd nix-expr nix-store)
nix_LDFLAGS += -lnixfetchers
endif # ifndef nix_LDFLAGS
nix_LDFLAGS := $(nix_LDFLAGS)


# ---------------------------------------------------------------------------- #

# Add Dependency Flags
# --------------------

CXXFLAGS += $(sqlite3pp_CFLAGS)
CXXFLAGS += $(argparse_CFLAGS)
CXXFLAGS += $(nix_CFLAGS)
CXXFLAGS += $(nljson_CFLAGS)
CXXFLAGS += $(toml_CFLAGS)
CXXFLAGS += $(yaml_CFLAGS)

LDFLAGS += $(nix_LDFLAGS)
LDFLAGS += $(sqlite3_LDFLAGS)
LDFLAGS += $(yaml_LDFLAGS)


# ---------------------------------------------------------------------------- #

# Locate `semver'
# ---------------

SEMVER_PATH ?=                                                        \
  $(shell $(NIX) build --no-link --print-out-paths                    \
	                     'github:aakropotkin/floco#semver')/bin/semver
CXXFLAGS += '-DSEMVER_PATH="$(SEMVER_PATH)"'


# ---------------------------------------------------------------------------- #

# Flags for Specific Files
# ------------------------

src/buildenv/realise.o: CXXFLAGS +=                   \
	'-DPROFILE_D_SCRIPT_DIR="$(PROFILE_D_SCRIPT_DIR)"'

src/buildenv/realise.o: CXXFLAGS +=               \
	'-DSET_PROMPT_BASH_SH="$(SET_PROMPT_BASH_SH)"'



# ---------------------------------------------------------------------------- #

#: Remove build artifacts
CLEANFILES += $(call rwildcard,,gmon.out *.log *.gcno *.gcda *.gcov)
CLEANFILES += $(call rwildcard,,result)
clean: FORCE
	-$(RM) $(CLEANFILES);
	-$(RM) -r $(CLEANDIRS);


# For local installs clean install dir.
ifeq ($(PREFIX),$(PKGDB_ROOT)/build)
FULLCLEANDIRS += $(PREFIX)
endif # ifeq ($(PREFIX),$(PKGDB_ROOT)/build)

#: Remove build artifacts and metadata files
fullclean: clean
	-$(RM) $(FULLCLEANFILES);
	-$(RM) -r $(FULLCLEANDIRS);


# ---------------------------------------------------------------------------- #

# Install Targets
# ---------------

.PHONY: install install-bin

#: Install binaries, libraries, and include files
install: install-bin

$(BINDIR)/%: bin/%
	$(MKDIR_P) $(@D);
	if $(TEST) -f $<; then $(CP) -- "$<" "$@"; fi

<<<<<<< HEAD
$(LIBEXECDIR)/%: libexec/%
	$(MKDIR_P) $(@D);
	if $(TEST) -f $<; then $(CP) -- "$<" "$@"; fi

$(SYSCONFDIR)/%: etc/%
	$(MKDIR_P) $(@D);
	if $(TEST) -f $<; then \
	  $(CP) -- "$<" "$@"; \
	  $(SED) -i 's|@realpath@|$(REALPATH)|' "$@"; \
	fi;

=======
>>>>>>> 8084f667
#: Install binaries
install-bin: $(addprefix $(BINDIR)/,$(patsubst bin/%,%,$(BINS)))


# ---------------------------------------------------------------------------- #

# The nix builder deletes many of these files and they aren't used inside of
# the nix build environment.
# We need to ensure that these files exist nonetheless to satisfy prerequisites.
$(DEPFILES): %:
	if ! $(TEST) -e $<; then $(TOUCH) $@; fi


# ---------------------------------------------------------------------------- #

# Create pre-compiled-headers specifically so that we can force our headers
# to appear in `compile_commands.json'.
# We don't actually use these in our build.
.PHONY: pre-compiled-headers clean-pch

PRE_COMPILED_HEADERS = $(patsubst %,%.gch,$(HEADERS))
CLEANFILES += $(PRE_COMPILED_HEADERS)

$(PRE_COMPILED_HEADERS): $(HEADERS) $(DEPFILES)
$(PRE_COMPILED_HEADERS): $(lastword $(MAKEFILE_LIST))
$(PRE_COMPILED_HEADERS): %.gch: %
	$(CXX) $(CXXFLAGS) -x c++-header -c $< -o $@ 2>/dev/null;

#: Create pre-compiled-headers
pre-compiled-headers: $(PRE_COMPILED_HEADERS)

#: Remove all `pre-compiled-headers'.
# This is used when creating our compilation databases to ensure that
# pre-compiled headers aren't taking priority over _real_ headers.
clean-pch: FORCE
	$(RM) $(PRE_COMPILED_HEADERS);


# ---------------------------------------------------------------------------- #

# Create `.ccls' file used by CCLS LSP as a fallback when a file is undefined
# in `compile_commands.json'.
# This will be ignored by other LSPs such as `clangd'.

.PHONY: ccls
#: Create `.ccls' file used by CCLS LSP
ccls: ../.ccls

../.ccls: $(lastword $(MAKEFILE_LIST)) $(DEPFILES)
	@echo '%compile_commands.json' > "$@";
	{                                                                     \
	  if $(TEST) -n "$(NIX_CC)"; then                                     \
	    $(CAT) "$(NIX_CC)/nix-support/libc-cflags";                       \
	    $(CAT) "$(NIX_CC)/nix-support/libcxx-cxxflags";                   \
	  fi;                                                                 \
	  echo $(CXXFLAGS) $(nljson_CFLAGS) $(nix_CFLAGS);                    \
	  echo $(argparse_CFLAGS) $(sqlite3pp_CFLAGS);                        \
	  echo '-DTEST_DATA_DIR="$(TEST_DATA_DIR)"';                          \
	}|$(TR) ' ' '\n'|$(SED) 's/-std=\(.*\)/%cpp -std=\1|%h -std=\1/'      \
	 |$(TR) '|' '\n' >> "$@";

FULLCLEANFILES += ../.ccls


# ---------------------------------------------------------------------------- #

# Create `compile_commands.json' file used by LSPs.

# Get system include paths from `nix' C++ compiler.
# Filter out framework directory, e.g.
# /nix/store/q2d0ya7rc5kmwbwvsqc2djvv88izn1q6-apple-framework-CoreFoundation-11.0.0/Library/Frameworks (framework directory)
# We might be able to strip '(framework directory)' instead and append
# CoreFoundation.framework/Headers but I don't think we need to.
_CXX_SYSTEM_INCDIRS := $(shell                                \
  $(CXX) -E -Wp,-v -xc++ /dev/null 2>&1 1>/dev/null           \
  |$(GREP) -v 'framework directory'|$(GREP) '^ /nix/store')
_CXX_SYSTEM_INCDIRS := $(patsubst %,-isystem %,$(_CXX_SYSTEM_INCDIRS))

BEAR_WRAPPER := $(dir $(shell command -v $(BEAR)))
BEAR_WRAPPER := $(dir $(patsubst %/,%,$(BEAR_WRAPPER)))lib/bear/wrapper

bear.d/c++:
	$(MKDIR_P) $(@D);
	$(LN) -s $(BEAR_WRAPPER) bear.d/c++;

FULLCLEANDIRS += bear.d

../compile_commands.json: EXTRA_CXXFLAGS += $(_CXX_SYSTEM_INCDIRS)
../compile_commands.json: bear.d/c++ $(DEPFILES)
../compile_commands.json: $(lastword $(MAKEFILE_LIST))
../compile_commands.json: $(HEADERS) $(ALL_SRCS)
	-$(MAKE) -C $(MAKEFILE_DIR) clean;
	EXTRA_CXXFLAGS='$(EXTRA_CXXFLAGS)'                              \
	  PATH="$(MAKEFILE_DIR)/bear.d/:$(PATH)"                        \
	  $(BEAR) --output $@ -- $(MAKE) -C $(MAKEFILE_DIR) bin tests;
	EXTRA_CXXFLAGS='$(EXTRA_CXXFLAGS)'                    \
	  PATH="$(MAKEFILE_DIR)/bear.d/:$(PATH)"              \
	  $(BEAR) --output $@ --append --                     \
	    $(MAKE) -C $(MAKEFILE_DIR) pre-compiled-headers;
	$(MAKE) -C $(MAKEFILE_DIR) clean-pch;

FULLCLEANFILES += ../compile_commands.json


# ---------------------------------------------------------------------------- #

# LSP Metadata
# ------------

.PHONY: compilation-databases cdb
#: Create `compile_commands.json' and `ccls' file used for LSPs
compilation-databases: ../compile_commands.json ccls
#: Create `compile_commands.json' and `ccls' file used for LSPs
cdb: compilation-databases


# ---------------------------------------------------------------------------- #

# Run `include-what-you-use' ( wrapped )
.PHONY: iwyu
#: Generate `include-what-you-use' report
iwyu: iwyu.log

iwyu.log: compile_commands.json $(HEADERS) $(ALL_SRCS) flake.nix
iwyu.log: flake.lock pkg-fun.nix pkgs/nlohmann_json.nix pkgs/nix/pkg-fun.nix
iwyu.log: build-aux/iwyu build-aux/iwyu-mappings.json
	build-aux/iwyu|$(TEE) "$@";

FULLCLEANFILES += iwyu.log


# ---------------------------------------------------------------------------- #

.PHONY: lint
#: Run `clang-tidy' across entire project
lint: compile_commands.json $(HEADERS) $(ALL_SRCS)
	$(TIDY) $(filter-out compile_commands.json,$^);


# ---------------------------------------------------------------------------- #

# Generated Test Data
# -------------------

# Generate test data files
.PHONY: test-data test-lockfiles
test-data: test-lockfiles

_TEST_LOCKFILE_DIRS      := $(wildcard $(TEST_DATA_DIR)/buildenv/lockfiles/*)
_TEST_LOCKFILE_MANIFESTS := $(addsuffix /manifest.toml,$(_TEST_LOCKFILE_DIRS))
_TEST_LOCKFILES          := $(addsuffix /manifest.lock,$(_TEST_LOCKFILE_DIRS))
CLEANFILES               += $(_TEST_LOCKFILES)
test-lockfiles: $(_TEST_LOCKFILES)
$(_TEST_LOCKFILES): %/manifest.lock: %/manifest.toml bin/pkgdb
	$(MKDIR_P) $(@D);
	_PKGDB_GA_REGISTRY_REF_OR_REV="e8039594435c68eb4f780f3e9bf3972a7399c4b1"  \
	  bin/pkgdb manifest lock --ga-registry --manifest $< > $@;


# ---------------------------------------------------------------------------- #

.PHONY: check cc-check bats-check

#: Run all tests
check: cc-check bats-check

#: Run all C++ unit tests
cc-check: $(TESTS:.cc=) test-data
	@_ec=0;                     \
	echo '';                    \
	for t in $(TESTS:.cc=); do  \
	  echo "Testing: $$t";      \
	  if "./$$t"; then          \
	    echo "PASS: $$t";       \
	  else                      \
	    _ec=1;                  \
	    echo "FAIL: $$t";       \
	  fi;                       \
	  echo '';                  \
	done;                       \
	exit "$$_ec";

#: Run all bats tests
bats-check: bin $(TEST_UTILS) test-data
	PKGDB_BIN="$(PKGDB_ROOT)/bin/pkgdb"                          \
	PKGDB_IS_SQLITE3_BIN="$(PKGDB_ROOT)/tests/is_sqlite3"        \
	PKGDB_SEARCH_PARAMS_BIN="$(PKGDB_ROOT)/tests/search-params"  \
	  $(BATS) --print-output-on-failure --verbose-run --timing   \
	          "$(PKGDB_ROOT)/tests";


# ---------------------------------------------------------------------------- #

# Static Asset Headers
# --------------------
# We include scripts for SQL, Bash, and some text files as static strings in
# our binary.
# The following targets/recipes generate the `.hh' files ( if needed ), and
# declare prerequisite rules explicitly for files that use them.
#
# NOTE: These are not included in `HEADERS' because they are not interface
#       declarations of "headers" in the conventional sense.

# SQL Schemas
src/pkgdb/write.o: src/pkgdb/schemas.hh


# ---------------------------------------------------------------------------- #

# Make all `.o' files depend on all `include/**/*.hh' files.
$(ALL_SRCS:.cc=.o): %.o: %.cc $(HEADERS)


# ---------------------------------------------------------------------------- #

# Build Targets

$(BINS): %: $(SRCS:.cc=.o)
	$(MKDIR_P) $(@D);
	$(CXX) $(filter %.o,$^) $(LDFLAGS) -o $@;


# ---------------------------------------------------------------------------- #

$(test_SRCS:.cc=.o): CXXFLAGS += '-DTEST_DATA_DIR="$(TEST_DATA_DIR)"'
$(TESTS) $(TEST_UTILS): tests/%: $(filter-out src/main.o,$(SRCS:.cc=.o))
$(TESTS) $(TEST_UTILS): tests/%: tests/%.o
	$(CXX) $^ $(LDFLAGS) -o $@;

# ---------------------------------------------------------------------------- #

# Standard Targets
# ----------------

.PHONY: bin tests

#: Build binaries
bin: $(BINS)

#: Build test executables and resources
tests: $(TESTS) $(TEST_UTILS) test-data

#: Build binaries, tests, and generated `.gitignore' files
all: bin tests ignores

#: Build binaries and generated `.gitignore' files
most: bin ignores


# ---------------------------------------------------------------------------- #

.PHONY: docs

#: Generate documentation
docs: docs/index.html

docs/index.html: FORCE
	$(DOXYGEN) ./Doxyfile

CLEANFILES += $(addprefix docs/,*.png *.html *.svg *.css *.js)
CLEANDIRS  += docs/search


# ---------------------------------------------------------------------------- #

#: Generate `.gitignore' files for
ignores: tests/.gitignore
tests/.gitignore: FORCE
	$(MKDIR_P) $(@D);
	@echo 'Generating $@' >&2;
	@printf '%s\n' $(patsubst tests/%,%,$(test_SRCS:.cc=)) > $@;


# ---------------------------------------------------------------------------- #

# Formatter
# ---------

.PHONY: fmt
#: Run `clang-format' across entire project
fmt: $(HEADERS) $(ALL_SRCS)
	$(FMT) -i $^;


# ---------------------------------------------------------------------------- #
#
#
#
# ============================================================================ #<|MERGE_RESOLUTION|>--- conflicted
+++ resolved
@@ -381,20 +381,6 @@
 	$(MKDIR_P) $(@D);
 	if $(TEST) -f $<; then $(CP) -- "$<" "$@"; fi
 
-<<<<<<< HEAD
-$(LIBEXECDIR)/%: libexec/%
-	$(MKDIR_P) $(@D);
-	if $(TEST) -f $<; then $(CP) -- "$<" "$@"; fi
-
-$(SYSCONFDIR)/%: etc/%
-	$(MKDIR_P) $(@D);
-	if $(TEST) -f $<; then \
-	  $(CP) -- "$<" "$@"; \
-	  $(SED) -i 's|@realpath@|$(REALPATH)|' "$@"; \
-	fi;
-
-=======
->>>>>>> 8084f667
 #: Install binaries
 install-bin: $(addprefix $(BINDIR)/,$(patsubst bin/%,%,$(BINS)))
 
